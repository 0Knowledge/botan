--- conflicted
+++ resolved
@@ -207,14 +207,9 @@
 
          writer.send(CHANGE_CIPHER_SPEC, 1);
 
-<<<<<<< HEAD
-         writer.set_keys(state->suite, state->keys, SERVER,
-                         state->server_hello->compression_method());
-=======
          writer.activate(state->suite, state->keys, SERVER);
 
          state->server_finished = new Finished(writer, state, SERVER);
->>>>>>> d9f9ef98
 
          if(!handshake_fn(session_info))
             session_manager.remove_entry(session_info.session_id());
@@ -388,14 +383,9 @@
       {
       state->set_expected_next(FINISHED);
 
-<<<<<<< HEAD
-      reader.set_keys(state->suite, state->keys, SERVER,
-                      state->server_hello->compression_method());
-=======
       state->next_protocol = new Next_Protocol(contents);
 
       m_next_protocol = state->next_protocol->protocol();
->>>>>>> d9f9ef98
       }
    else if(type == FINISHED)
       {
@@ -413,13 +403,6 @@
          state->hash.update(type, contents);
 
          writer.send(CHANGE_CIPHER_SPEC, 1);
-<<<<<<< HEAD
-         writer.flush();
-
-         writer.set_keys(state->suite, state->keys, SERVER,
-                         state->server_hello->compression_method());
-=======
->>>>>>> d9f9ef98
 
          writer.activate(state->suite, state->keys, SERVER);
 
