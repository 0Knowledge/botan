--- conflicted
+++ resolved
@@ -113,18 +113,9 @@
       ECDSA_PrivateKey(RandomNumberGenerator& rng,
                        const EC_Domain_Params& domain);
 
-<<<<<<< HEAD
-      /**
-      * Load a private key
-      * @param domain parameters
-      * @param x the private key
-      */
-      ECDSA_PrivateKey(const EC_Domain_Params& domain, const BigInt& x);
-=======
       ECDSA_PrivateKey(const AlgorithmIdentifier& alg_id,
                        const MemoryRegion<byte>& key_bits,
                        RandomNumberGenerator& rng);
->>>>>>> 11f921ea
 
       ECDSA_PrivateKey(const ECDSA_PrivateKey& other);
       ECDSA_PrivateKey const& operator=(const ECDSA_PrivateKey& rhs);
