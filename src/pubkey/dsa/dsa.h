/*
<<<<<<< HEAD
* DSA Header File
* (C) 1999-2009 Jack Lloyd
=======
* DSA
* (C) 1999-2007 Jack Lloyd
*
* Distributed under the terms of the Botan license
>>>>>>> d9fea92e
*/

#ifndef BOTAN_DSA_H__
#define BOTAN_DSA_H__

#include <botan/pk_keys.h>
#include <botan/dl_group.h>
#include <botan/dsa_core.h>
#include <botan/rng.h>

namespace Botan {

<<<<<<< HEAD
/**
* DSA Public Key
*/
class BOTAN_DLL DSA_PublicKey : public PK_Verifying_wo_MR_Key
=======
/*
* DSA Public Key
*/
class BOTAN_DLL DSA_PublicKey : public PK_Verifying_wo_MR_Key,
                                public virtual DL_Scheme_PublicKey
>>>>>>> d9fea92e
   {
   public:
      DSA_PublicKey(const AlgorithmIdentifier& alg_id,
                    const MemoryRegion<byte>& key_bits);

      DSA_PublicKey(const DL_Group& group, const BigInt& y);

      /**
      * Get the DL domain parameters of this key.
      * @return the DL domain parameters of this key
      */
      const DL_Group& get_domain() const { return group; }

      /**
      * Get the public value y with y = g^x mod p where x is the secret key.
      */
      const BigInt& get_y() const { return y; }

      /**
      * Get the prime p of the underlying DL group.
      * @return the prime p
      */
      const BigInt& group_p() const { return group.get_p(); }

      /**
      * Get the prime q of the underlying DL group.
      * @return the prime q
      */
      const BigInt& group_q() const { return group.get_q(); }

      /**
      * Get the generator g of the underlying DL group.
      * @return the generator g
      */
      const BigInt& group_g() const { return group.get_g(); }

      bool check_key(RandomNumberGenerator& rng, bool) const;

      std::string algo_name() const { return "DSA"; }

      u32bit message_parts() const { return 2; }

      /**
      * Return the size of each portion of the sig
      */
      u32bit message_part_size() const;

      u32bit max_input_bits() const;

      /**
      * Verify a DSA signature
      * @param msg the message hash
      * @param msg_len length of msg in bytes
      * @param sig the signature to check
      * @param sig_len the length of sig in bytes
      * @return if the signature is valid
      */
      bool verify(const byte msg[], u32bit msg_len,
                  const byte sig[], u32bit sig_len) const;

      std::pair<AlgorithmIdentifier, MemoryVector<byte> >
         subject_public_key_info() const;
   protected:
      DSA_PublicKey() {}

      DSA_Core core;
      DL_Group group;
      BigInt y;
   };

<<<<<<< HEAD
/**
=======
/*
>>>>>>> d9fea92e
* DSA Private Key
*/
class BOTAN_DLL DSA_PrivateKey : public DSA_PublicKey,
                                 public PK_Signing_Key
   {
   public:
      DSA_PrivateKey(const AlgorithmIdentifier& alg_id,
                     const MemoryRegion<byte>& key_bits,
                     RandomNumberGenerator& rng);

      DSA_PrivateKey(RandomNumberGenerator& rng, const DL_Group& group,
                     const BigInt& x = 0);

      SecureVector<byte> sign(const byte msg[], u32bit msg_lent,
                              RandomNumberGenerator& rng) const;

      bool check_key(RandomNumberGenerator& rng, bool) const;

      /**
      * Get the secret key x.
      * @return the secret key
      */
      const BigInt& get_x() const { return x; }

      std::pair<AlgorithmIdentifier, SecureVector<byte> >
         pkcs8_encoding() const;
   private:
      BigInt x;
   };

}

#endif<|MERGE_RESOLUTION|>--- conflicted
+++ resolved
@@ -1,13 +1,8 @@
 /*
-<<<<<<< HEAD
-* DSA Header File
-* (C) 1999-2009 Jack Lloyd
-=======
 * DSA
 * (C) 1999-2007 Jack Lloyd
 *
 * Distributed under the terms of the Botan license
->>>>>>> d9fea92e
 */
 
 #ifndef BOTAN_DSA_H__
@@ -20,18 +15,10 @@
 
 namespace Botan {
 
-<<<<<<< HEAD
 /**
 * DSA Public Key
 */
 class BOTAN_DLL DSA_PublicKey : public PK_Verifying_wo_MR_Key
-=======
-/*
-* DSA Public Key
-*/
-class BOTAN_DLL DSA_PublicKey : public PK_Verifying_wo_MR_Key,
-                                public virtual DL_Scheme_PublicKey
->>>>>>> d9fea92e
    {
    public:
       DSA_PublicKey(const AlgorithmIdentifier& alg_id,
@@ -102,11 +89,7 @@
       BigInt y;
    };
 
-<<<<<<< HEAD
 /**
-=======
-/*
->>>>>>> d9fea92e
 * DSA Private Key
 */
 class BOTAN_DLL DSA_PrivateKey : public DSA_PublicKey,
