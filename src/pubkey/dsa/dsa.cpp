--- conflicted
+++ resolved
@@ -1,13 +1,8 @@
 /*
-<<<<<<< HEAD
-* DSA Source File
-* (C) 1999-2009 Jack Lloyd
-=======
 * DSA
 * (C) 1999-2008 Jack Lloyd
 *
 * Distributed under the terms of the Botan license
->>>>>>> d9fea92e
 */
 
 #include <botan/dsa.h>
@@ -19,7 +14,6 @@
 
 namespace Botan {
 
-<<<<<<< HEAD
 DSA_PublicKey::DSA_PublicKey(const AlgorithmIdentifier& alg_id,
                              const MemoryRegion<byte>& key_bits)
    {
@@ -31,9 +25,6 @@
    }
 
 /**
-=======
-/*
->>>>>>> d9fea92e
 * DSA_PublicKey Constructor
 */
 DSA_PublicKey::DSA_PublicKey(const DL_Group& grp, const BigInt& y1)
@@ -41,22 +32,10 @@
    group = grp;
    y = y1;
 
-<<<<<<< HEAD
    core = DSA_Core(group, y);
    }
 
 /**
-=======
-/*
-* Algorithm Specific X.509 Initialization Code
-*/
-void DSA_PublicKey::X509_load_hook()
-   {
-   core = DSA_Core(group, y);
-   }
-
-/*
->>>>>>> d9fea92e
 * DSA Verification Function
 */
 bool DSA_PublicKey::verify(const byte msg[], u32bit msg_len,
@@ -65,7 +44,6 @@
    return core.verify(msg, msg_len, sig, sig_len);
    }
 
-<<<<<<< HEAD
 std::pair<AlgorithmIdentifier, MemoryVector<byte> >
 DSA_PublicKey::subject_public_key_info() const
    {
@@ -78,9 +56,6 @@
    }
 
 /**
-=======
-/*
->>>>>>> d9fea92e
 * Return the maximum input size in bits
 */
 u32bit DSA_PublicKey::max_input_bits() const
@@ -88,11 +63,7 @@
    return group_q().bits();
    }
 
-<<<<<<< HEAD
 /**
-=======
-/*
->>>>>>> d9fea92e
 * Return the size of each portion of the sig
 */
 u32bit DSA_PublicKey::message_part_size() const
@@ -100,7 +71,6 @@
    return group_q().bytes();
    }
 
-<<<<<<< HEAD
 /**
 * Check DSA public key for consistency
 */
@@ -133,9 +103,6 @@
    }
 
 /**
-=======
-/*
->>>>>>> d9fea92e
 * Create a DSA private key
 */
 DSA_PrivateKey::DSA_PrivateKey(RandomNumberGenerator& rng,
@@ -148,15 +115,6 @@
    if(x == 0)
       x = BigInt::random_integer(rng, 2, group_q() - 1);
 
-<<<<<<< HEAD
-=======
-/*
-* Algorithm Specific PKCS #8 Initialization Code
-*/
-void DSA_PrivateKey::PKCS8_load_hook(RandomNumberGenerator& rng,
-                                     bool generated)
-   {
->>>>>>> d9fea92e
    y = power_mod(group_g(), x, group_p());
 
    core = DSA_Core(group, y, x);
@@ -167,11 +125,7 @@
       load_check(rng);
    }
 
-<<<<<<< HEAD
 /**
-=======
-/*
->>>>>>> d9fea92e
 * DSA Signature Operation
 */
 SecureVector<byte> DSA_PrivateKey::sign(const byte in[], u32bit length,
@@ -187,7 +141,6 @@
    return core.sign(in, length, k);
    }
 
-<<<<<<< HEAD
 std::pair<AlgorithmIdentifier, SecureVector<byte> >
 DSA_PrivateKey::pkcs8_encoding() const
    {
@@ -201,9 +154,6 @@
    }
 
 /**
-=======
-/*
->>>>>>> d9fea92e
 * Check Private DSA Parameters
 */
 bool DSA_PrivateKey::check_key(RandomNumberGenerator& rng, bool strong) const
