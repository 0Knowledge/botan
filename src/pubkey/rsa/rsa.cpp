/*
<<<<<<< HEAD
* RSA Source File
* (C) 1999-2009 Jack Lloyd
=======
* RSA
* (C) 1999-2008 Jack Lloyd
*
* Distributed under the terms of the Botan license
>>>>>>> d9fea92e
*/

#include <botan/rsa.h>
#include <botan/parsing.h>
#include <botan/numthry.h>
#include <botan/keypair.h>
#include <botan/look_pk.h>
#include <botan/der_enc.h>
#include <botan/ber_dec.h>

namespace Botan {

<<<<<<< HEAD
/**
* RSA_PublicKey Constructor
*/
RSA_PublicKey::RSA_PublicKey(const AlgorithmIdentifier&,
                             const MemoryRegion<byte>& key_bits)
   {
   BER_Decoder(key_bits)
      .start_cons(SEQUENCE)
         .decode(this->n)
         .decode(this->e)
      .verify_end()
   .end_cons();

   core = IF_Core(e, n);
   }

/**
=======
/*
>>>>>>> d9fea92e
* RSA_PublicKey Constructor
*/
RSA_PublicKey::RSA_PublicKey(const BigInt& mod, const BigInt& exp)
   {
   n = mod;
   e = exp;
   core = IF_Core(e, n);
   }

<<<<<<< HEAD
/**
=======
/*
>>>>>>> d9fea92e
* RSA Public Operation
*/
BigInt RSA_PublicKey::public_op(const BigInt& i) const
   {
   if(i >= n)
      throw Invalid_Argument(algo_name() + "::public_op: input is too large");
   return core.public_op(i);
   }

<<<<<<< HEAD
/**
=======
/*
>>>>>>> d9fea92e
* RSA Encryption Function
*/
SecureVector<byte> RSA_PublicKey::encrypt(const byte in[], u32bit len,
                                          RandomNumberGenerator&) const
   {
   BigInt i(in, len);
   return BigInt::encode_1363(public_op(i), n.bytes());
   }

<<<<<<< HEAD
/**
=======
/*
>>>>>>> d9fea92e
* RSA Verification Function
*/
SecureVector<byte> RSA_PublicKey::verify(const byte in[], u32bit len) const
   {
   BigInt i(in, len);
   return BigInt::encode(public_op(i));
   }

<<<<<<< HEAD
/**
* Return the X.509 subjectPublicKeyInfo for a RSA key
*/
std::pair<AlgorithmIdentifier, MemoryVector<byte> >
RSA_PublicKey::subject_public_key_info() const
   {
   DER_Encoder key_bits;

   key_bits.start_cons(SEQUENCE)
              .encode(this->get_n())
              .encode(this->get_e())
           .end_cons();

   AlgorithmIdentifier alg_id(this->get_oid(),
                              AlgorithmIdentifier::USE_NULL_PARAM);

   return std::make_pair(alg_id, key_bits.get_contents());
   }

/**
* Check RSA public parameters for consistency
*/
bool RSA_PublicKey::check_key(RandomNumberGenerator&, bool) const
   {
   if(n < 35 || n.is_even() || e < 3 || e.is_even() || e >= n)
      return false;
   return true;
   }

/**
* Create a RSA private key
*/
RSA_PrivateKey::RSA_PrivateKey(const AlgorithmIdentifier&,
                               const MemoryRegion<byte>& key_bits,
                               RandomNumberGenerator& rng)
   {
   u32bit version;

   BER_Decoder(key_bits)
      .start_cons(SEQUENCE)
      .decode(version)
      .decode(this->n)
      .decode(this->e)
      .decode(this->d)
      .decode(this->p)
      .decode(this->q)
      .decode(this->d1)
      .decode(this->d2)
      .decode(this->c)
      .end_cons();

   if(version != 0)
      throw Decoding_Error("Unknown PKCS #1 RSA key format version");

   core = IF_Core(rng, e, n, d, p, q, d1, d2, c);

   load_check(rng);
   }

/**
=======
/*
>>>>>>> d9fea92e
* Create a RSA private key
*/
RSA_PrivateKey::RSA_PrivateKey(RandomNumberGenerator& rng,
                               u32bit bits, u32bit exp)
   {
   if(bits < 512)
      throw Invalid_Argument(algo_name() + ": Can't make a key that is only " +
                             to_string(bits) + " bits long");
   if(exp < 3 || exp % 2 == 0)
      throw Invalid_Argument(algo_name() + ": Invalid encryption exponent");

   e = exp;
   p = random_prime(rng, (bits + 1) / 2, e);
   q = random_prime(rng, bits - p.bits(), e);
   d = inverse_mod(e, lcm(p - 1, q - 1));

   n = p * q;
   d1 = d % (p - 1);
   d2 = d % (q - 1);
   c = inverse_mod(q, p);

   core = IF_Core(rng, e, n, d, p, q, d1, d2, c);

   gen_check(rng);

   if(n.bits() != bits)
      throw Self_Test_Failure(algo_name() + " private key generation failed");
   }

<<<<<<< HEAD
/**
=======
/*
>>>>>>> d9fea92e
* RSA_PrivateKey Constructor
*/
RSA_PrivateKey::RSA_PrivateKey(RandomNumberGenerator& rng,
                               const BigInt& prime1, const BigInt& prime2,
                               const BigInt& exp, const BigInt& d_exp,
                               const BigInt& mod)
   {
   p = prime1;
   q = prime2;
   e = exp;
   d = d_exp;
   n = mod;

   if(d == 0)
      d = inverse_mod(e, lcm(p - 1, q - 1));

   if(n == 0)
      n = p * q;

   d1 = d % (p - 1);
   d2 = d % (q - 1);
   c = inverse_mod(q, p);

   core = IF_Core(rng, e, n, d, p, q, d1, d2, c);

   load_check(rng);
   }

<<<<<<< HEAD
/**
=======
/*
>>>>>>> d9fea92e
* RSA Private Operation
*/
BigInt RSA_PrivateKey::private_op(const byte in[], u32bit length) const
   {
   BigInt i(in, length);
   if(i >= n)
      throw Invalid_Argument(algo_name() + "::private_op: input is too large");

   BigInt r = core.private_op(i);
   if(i != public_op(r))
      throw Self_Test_Failure(algo_name() + " private operation check failed");
   return r;
   }

<<<<<<< HEAD
/**
=======
/*
>>>>>>> d9fea92e
* RSA Decryption Operation
*/
SecureVector<byte> RSA_PrivateKey::decrypt(const byte in[], u32bit len) const
   {
   return BigInt::encode(private_op(in, len));
   }

<<<<<<< HEAD
/**
=======
/*
>>>>>>> d9fea92e
* RSA Signature Operation
*/
SecureVector<byte> RSA_PrivateKey::sign(const byte in[], u32bit len,
                                        RandomNumberGenerator&) const
   {
   return BigInt::encode_1363(private_op(in, len), n.bytes());
   }

<<<<<<< HEAD
/**
* Encode RW key in the PKCS #1 v1.5 RSAPrivateKey format
*/
std::pair<AlgorithmIdentifier, SecureVector<byte> >
RSA_PrivateKey::pkcs8_encoding() const
=======
/*
* Check Private RSA Parameters
*/
bool RSA_PrivateKey::check_key(RandomNumberGenerator& rng, bool strong) const
>>>>>>> d9fea92e
   {
   AlgorithmIdentifier alg_id(this->get_oid(),
                              AlgorithmIdentifier::USE_NULL_PARAM);

   SecureVector<byte> key_bits =
      DER_Encoder()
        .start_cons(SEQUENCE)
           .encode(static_cast<u32bit>(0))
           .encode(this->n)
           .encode(this->e)
           .encode(this->d)
           .encode(this->p)
           .encode(this->q)
           .encode(this->d1)
           .encode(this->d2)
           .encode(this->c)
        .end_cons()
        .get_contents();

   return std::make_pair(alg_id, key_bits);
   }

/**
* Check Private RSA Parameters
*/
bool RSA_PrivateKey::check_key(RandomNumberGenerator& rng, bool strong) const
   {
   if(n < 35 || n.is_even() || e < 3 || e.is_even() || d < 2 || p < 3 || q < 3 || p*q != n)
      return false;

   if(strong)
      {
      if(d1 != d % (p - 1) || d2 != d % (q - 1) || c != inverse_mod(q, p))
         return false;
      if(!check_prime(p, rng) || !check_prime(q, rng))
         return false;

      if((e * d) % lcm(p - 1, q - 1) != 1)
         return false;

      try
         {
         KeyPair::check_key(rng,
                            get_pk_encryptor(*this, "EME1(SHA-1)"),
                            get_pk_decryptor(*this, "EME1(SHA-1)")
            );

         KeyPair::check_key(rng,
                            get_pk_signer(*this, "EMSA4(SHA-1)"),
                            get_pk_verifier(*this, "EMSA4(SHA-1)")
            );
         }
      catch(Self_Test_Failure)
         {
         return false;
         }
      }

   return true;
   }

}<|MERGE_RESOLUTION|>--- conflicted
+++ resolved
@@ -1,13 +1,8 @@
 /*
-<<<<<<< HEAD
-* RSA Source File
-* (C) 1999-2009 Jack Lloyd
-=======
 * RSA
 * (C) 1999-2008 Jack Lloyd
 *
 * Distributed under the terms of the Botan license
->>>>>>> d9fea92e
 */
 
 #include <botan/rsa.h>
@@ -20,7 +15,6 @@
 
 namespace Botan {
 
-<<<<<<< HEAD
 /**
 * RSA_PublicKey Constructor
 */
@@ -38,9 +32,6 @@
    }
 
 /**
-=======
-/*
->>>>>>> d9fea92e
 * RSA_PublicKey Constructor
 */
 RSA_PublicKey::RSA_PublicKey(const BigInt& mod, const BigInt& exp)
@@ -50,11 +41,7 @@
    core = IF_Core(e, n);
    }
 
-<<<<<<< HEAD
-/**
-=======
-/*
->>>>>>> d9fea92e
+/**
 * RSA Public Operation
 */
 BigInt RSA_PublicKey::public_op(const BigInt& i) const
@@ -64,11 +51,7 @@
    return core.public_op(i);
    }
 
-<<<<<<< HEAD
-/**
-=======
-/*
->>>>>>> d9fea92e
+/**
 * RSA Encryption Function
 */
 SecureVector<byte> RSA_PublicKey::encrypt(const byte in[], u32bit len,
@@ -78,11 +61,7 @@
    return BigInt::encode_1363(public_op(i), n.bytes());
    }
 
-<<<<<<< HEAD
-/**
-=======
-/*
->>>>>>> d9fea92e
+/**
 * RSA Verification Function
 */
 SecureVector<byte> RSA_PublicKey::verify(const byte in[], u32bit len) const
@@ -91,7 +70,6 @@
    return BigInt::encode(public_op(i));
    }
 
-<<<<<<< HEAD
 /**
 * Return the X.509 subjectPublicKeyInfo for a RSA key
 */
@@ -152,9 +130,6 @@
    }
 
 /**
-=======
-/*
->>>>>>> d9fea92e
 * Create a RSA private key
 */
 RSA_PrivateKey::RSA_PrivateKey(RandomNumberGenerator& rng,
@@ -184,11 +159,7 @@
       throw Self_Test_Failure(algo_name() + " private key generation failed");
    }
 
-<<<<<<< HEAD
-/**
-=======
-/*
->>>>>>> d9fea92e
+/**
 * RSA_PrivateKey Constructor
 */
 RSA_PrivateKey::RSA_PrivateKey(RandomNumberGenerator& rng,
@@ -217,11 +188,7 @@
    load_check(rng);
    }
 
-<<<<<<< HEAD
-/**
-=======
-/*
->>>>>>> d9fea92e
+/**
 * RSA Private Operation
 */
 BigInt RSA_PrivateKey::private_op(const byte in[], u32bit length) const
@@ -236,11 +203,7 @@
    return r;
    }
 
-<<<<<<< HEAD
-/**
-=======
-/*
->>>>>>> d9fea92e
+/**
 * RSA Decryption Operation
 */
 SecureVector<byte> RSA_PrivateKey::decrypt(const byte in[], u32bit len) const
@@ -248,11 +211,7 @@
    return BigInt::encode(private_op(in, len));
    }
 
-<<<<<<< HEAD
-/**
-=======
-/*
->>>>>>> d9fea92e
+/**
 * RSA Signature Operation
 */
 SecureVector<byte> RSA_PrivateKey::sign(const byte in[], u32bit len,
@@ -261,18 +220,11 @@
    return BigInt::encode_1363(private_op(in, len), n.bytes());
    }
 
-<<<<<<< HEAD
 /**
 * Encode RW key in the PKCS #1 v1.5 RSAPrivateKey format
 */
 std::pair<AlgorithmIdentifier, SecureVector<byte> >
 RSA_PrivateKey::pkcs8_encoding() const
-=======
-/*
-* Check Private RSA Parameters
-*/
-bool RSA_PrivateKey::check_key(RandomNumberGenerator& rng, bool strong) const
->>>>>>> d9fea92e
    {
    AlgorithmIdentifier alg_id(this->get_oid(),
                               AlgorithmIdentifier::USE_NULL_PARAM);
