/*
* DL Scheme
* (C) 1999-2007 Jack Lloyd
*
* Distributed under the terms of the Botan license
*/

#include <botan/dl_algo.h>
#include <botan/numthry.h>
#include <botan/der_enc.h>
#include <botan/ber_dec.h>

namespace Botan {

<<<<<<< HEAD
/*
* Return the X.509 public key encoder
*/
X509_Encoder* DL_Scheme_PublicKey::x509_encoder() const
=======
/*************************************************
* Return the X.509 public key encoder            *
*************************************************/
X509_Encoder* DL_Scheme_PublicKey::x509_encoder(const OID& oid) const
>>>>>>> 08386bc8
   {
   class DL_Scheme_Encoder : public X509_Encoder
      {
      public:
         AlgorithmIdentifier alg_id() const
            {
            MemoryVector<byte> group =
               key->group.DER_encode(key->group_format());

            return AlgorithmIdentifier(oid, group);
            }

         MemoryVector<byte> key_bits() const
            {
            return DER_Encoder().encode(key->y).get_contents();
            }

         DL_Scheme_Encoder(const DL_Scheme_PublicKey* k, const OID& o) :
            key(k), oid(o) {}
      private:
         const DL_Scheme_PublicKey* key;
         OID oid;
      };

   return new DL_Scheme_Encoder(this, oid);
   }

/*
* Return the X.509 public key decoder
*/
X509_Decoder* DL_Scheme_PublicKey::x509_decoder()
   {
   class DL_Scheme_Decoder : public X509_Decoder
      {
      public:
         void alg_id(const AlgorithmIdentifier& alg_id)
            {
            DataSource_Memory source(alg_id.parameters);
            key->group.BER_decode(source, key->group_format());
            }

         void key_bits(const MemoryRegion<byte>& bits)
            {
            BER_Decoder(bits).decode(key->y);
            key->X509_load_hook();
            }

         DL_Scheme_Decoder(DL_Scheme_PublicKey* k) : key(k) {}
      private:
         DL_Scheme_PublicKey* key;
      };

   return new DL_Scheme_Decoder(this);
   }

<<<<<<< HEAD
/*
* Return the PKCS #8 private key encoder
*/
PKCS8_Encoder* DL_Scheme_PrivateKey::pkcs8_encoder() const
=======
/*************************************************
* Return the PKCS #8 private key encoder         *
*************************************************/
PKCS8_Encoder* DL_Scheme_PrivateKey::pkcs8_encoder(const OID& oid) const
>>>>>>> 08386bc8
   {
   class DL_Scheme_Encoder : public PKCS8_Encoder
      {
      public:
         AlgorithmIdentifier alg_id() const
            {
            MemoryVector<byte> group =
               key->group.DER_encode(key->group_format());

            return AlgorithmIdentifier(oid, group);
            }

         MemoryVector<byte> key_bits() const
            {
            return DER_Encoder().encode(key->x).get_contents();
            }

         DL_Scheme_Encoder(const DL_Scheme_PrivateKey* k, const OID& o) :
            key(k), oid(o) {}
      private:
         const DL_Scheme_PrivateKey* key;
         OID oid;
      };

   return new DL_Scheme_Encoder(this, oid);
   }

/*
* Return the PKCS #8 private key decoder
*/
PKCS8_Decoder* DL_Scheme_PrivateKey::pkcs8_decoder(RandomNumberGenerator& rng)
   {
   class DL_Scheme_Decoder : public PKCS8_Decoder
      {
      public:
         void alg_id(const AlgorithmIdentifier& alg_id)
            {
            DataSource_Memory source(alg_id.parameters);
            key->group.BER_decode(source, key->group_format());
            }

         void key_bits(const MemoryRegion<byte>& bits)
            {
            BER_Decoder(bits).decode(key->x);
            key->PKCS8_load_hook(rng);
            }

         DL_Scheme_Decoder(DL_Scheme_PrivateKey* k, RandomNumberGenerator& r) :
            key(k), rng(r) {}
      private:
         DL_Scheme_PrivateKey* key;
         RandomNumberGenerator& rng;
      };

   return new DL_Scheme_Decoder(this, rng);
   }

/*
* Check Public DL Parameters
*/
bool DL_Scheme_PublicKey::check_key(RandomNumberGenerator& rng,
                                    bool strong) const
   {
   if(y < 2 || y >= group_p())
      return false;
   if(!group.verify_group(rng, strong))
      return false;
   return true;
   }

/*
* Check DL Scheme Private Parameters
*/
bool DL_Scheme_PrivateKey::check_key(RandomNumberGenerator& rng,
                                     bool strong) const
   {
   const BigInt& p = group_p();
   const BigInt& g = group_g();

   if(y < 2 || y >= p || x < 2 || x >= p)
      return false;
   if(!group.verify_group(rng, strong))
      return false;

   if(!strong)
      return true;

   if(y != power_mod(g, x, p))
      return false;

   return true;
   }

}<|MERGE_RESOLUTION|>--- conflicted
+++ resolved
@@ -12,17 +12,10 @@
 
 namespace Botan {
 
-<<<<<<< HEAD
 /*
 * Return the X.509 public key encoder
 */
-X509_Encoder* DL_Scheme_PublicKey::x509_encoder() const
-=======
-/*************************************************
-* Return the X.509 public key encoder            *
-*************************************************/
 X509_Encoder* DL_Scheme_PublicKey::x509_encoder(const OID& oid) const
->>>>>>> 08386bc8
    {
    class DL_Scheme_Encoder : public X509_Encoder
       {
@@ -78,17 +71,10 @@
    return new DL_Scheme_Decoder(this);
    }
 
-<<<<<<< HEAD
 /*
 * Return the PKCS #8 private key encoder
 */
-PKCS8_Encoder* DL_Scheme_PrivateKey::pkcs8_encoder() const
-=======
-/*************************************************
-* Return the PKCS #8 private key encoder         *
-*************************************************/
 PKCS8_Encoder* DL_Scheme_PrivateKey::pkcs8_encoder(const OID& oid) const
->>>>>>> 08386bc8
    {
    class DL_Scheme_Encoder : public PKCS8_Encoder
       {
