/*
<<<<<<< HEAD
* Rabin-Williams Source File
* (C) 1999-2009 Jack Lloyd
=======
* Rabin-Williams
* (C) 1999-2008 Jack Lloyd
*
* Distributed under the terms of the Botan license
>>>>>>> d9fea92e
*/

#include <botan/rw.h>
#include <botan/numthry.h>
#include <botan/keypair.h>
#include <botan/look_pk.h>
#include <botan/der_enc.h>
#include <botan/ber_dec.h>
#include <botan/parsing.h>
#include <algorithm>

namespace Botan {

<<<<<<< HEAD
/**
* RW_PublicKey Constructor
*/
RW_PublicKey::RW_PublicKey(const AlgorithmIdentifier&,
                           const MemoryRegion<byte>& key_bits)
   {
   BER_Decoder(key_bits)
      .start_cons(SEQUENCE)
         .decode(this->n)
         .decode(this->e)
      .verify_end()
   .end_cons();

   core = IF_Core(e, n);
   }

/**
=======
/*
>>>>>>> d9fea92e
* RW_PublicKey Constructor
*/
RW_PublicKey::RW_PublicKey(const BigInt& mod, const BigInt& exp)
   {
   n = mod;
   e = exp;
   core = IF_Core(e, n);
   }

<<<<<<< HEAD
/**
=======
/*
>>>>>>> d9fea92e
* Rabin-Williams Public Operation
*/
BigInt RW_PublicKey::public_op(const BigInt& i) const
   {
   if((i > (n >> 1)) || i.is_negative())
      throw Invalid_Argument(algo_name() + "::public_op: i > n / 2 || i < 0");

   BigInt r = core.public_op(i);
   if(r % 16 == 12) return r;
   if(r % 8 == 6)   return 2*r;

   r = n - r;
   if(r % 16 == 12) return r;
   if(r % 8 == 6)   return 2*r;

   throw Invalid_Argument(algo_name() + "::public_op: Invalid input");
   }

<<<<<<< HEAD
/**
=======
/*
>>>>>>> d9fea92e
* Rabin-Williams Verification Function
*/
SecureVector<byte> RW_PublicKey::verify(const byte in[], u32bit len) const
   {
   BigInt i(in, len);
   return BigInt::encode(public_op(i));
   }

<<<<<<< HEAD
/**
* Return the X.509 subjectPublicKeyInfo for a RW key
*/
std::pair<AlgorithmIdentifier, MemoryVector<byte> >
RW_PublicKey::subject_public_key_info() const
   {
   DER_Encoder key_bits;

   key_bits.start_cons(SEQUENCE)
              .encode(this->get_n())
              .encode(this->get_e())
           .end_cons();

   AlgorithmIdentifier alg_id(this->get_oid(),
                              AlgorithmIdentifier::USE_NULL_PARAM);

   return std::make_pair(alg_id, key_bits.get_contents());
   }

/**
* Check RW public parameters for consistency
*/
bool RW_PublicKey::check_key(RandomNumberGenerator&, bool) const
   {
   if(n < 35 || n.is_even() || e < 2 || e.is_odd() || e >= n)
      return false;
   return true;
   }

/**
* Create a Rabin-Williams private key
*/
RW_PrivateKey::RW_PrivateKey(const AlgorithmIdentifier&,
                             const MemoryRegion<byte>& key_bits,
                             RandomNumberGenerator& rng)
   {
   u32bit version;

   BER_Decoder(key_bits)
      .start_cons(SEQUENCE)
      .decode(version)
      .decode(this->n)
      .decode(this->e)
      .decode(this->d)
      .decode(this->p)
      .decode(this->q)
      .decode(this->d1)
      .decode(this->d2)
      .decode(this->c)
      .end_cons();

   if(version != 0)
      throw Decoding_Error("Unknown PKCS #1 RW key format version");

   core = IF_Core(rng, e, n, d, p, q, d1, d2, c);

   load_check(rng);
   }

/**
=======
/*
>>>>>>> d9fea92e
* Create a Rabin-Williams private key
*/
RW_PrivateKey::RW_PrivateKey(RandomNumberGenerator& rng,
                             u32bit bits, u32bit exp)
   {
   if(bits < 512)
      throw Invalid_Argument(algo_name() + ": Can't make a key that is only " +
                             to_string(bits) + " bits long");
   if(exp < 2 || exp % 2 == 1)
      throw Invalid_Argument(algo_name() + ": Invalid encryption exponent");

   e = exp;
   p = random_prime(rng, (bits + 1) / 2, e / 2, 3, 4);
   q = random_prime(rng, bits - p.bits(), e / 2, ((p % 8 == 3) ? 7 : 3), 8);
   d = inverse_mod(e, lcm(p - 1, q - 1) >> 1);

   n = p * q;

   if(n.bits() != bits)
      throw Self_Test_Failure(algo_name() + " private key generation failed");

   d1 = d % (p - 1);
   d2 = d % (q - 1);
   c = inverse_mod(q, p);

   core = IF_Core(rng, e, n, d, p, q, d1, d2, c);

   gen_check(rng);
   }

<<<<<<< HEAD
/**
=======
/*
>>>>>>> d9fea92e
* RW_PrivateKey Constructor
*/
RW_PrivateKey::RW_PrivateKey(RandomNumberGenerator& rng,
                             const BigInt& prime1, const BigInt& prime2,
                             const BigInt& exp, const BigInt& d_exp,
                             const BigInt& mod)
   {
   p = prime1;
   q = prime2;
   e = exp;
   d = (d_exp > 0) ? d_exp : inverse_mod(e, lcm(p - 1, q - 1) >> 1);
   n = (mod > 0) ? mod : (p * q);

   d1 = d % (p - 1);
   d2 = d % (q - 1);
   c = inverse_mod(q, p);

   core = IF_Core(rng, e, n, d, p, q, d1, d2, c);

   load_check(rng);
   }

<<<<<<< HEAD
/**
* Encode RW key in the PKCS #1 v1.5 RSAPrivateKey format
*/
std::pair<AlgorithmIdentifier, SecureVector<byte> >
RW_PrivateKey::pkcs8_encoding() const
   {
   AlgorithmIdentifier alg_id(this->get_oid(),
                              AlgorithmIdentifier::USE_NULL_PARAM);

   SecureVector<byte> key_bits =
      DER_Encoder()
        .start_cons(SEQUENCE)
           .encode(static_cast<u32bit>(0))
           .encode(this->n)
           .encode(this->e)
           .encode(this->d)
           .encode(this->p)
           .encode(this->q)
           .encode(this->d1)
           .encode(this->d2)
           .encode(this->c)
        .end_cons()
        .get_contents();

   return std::make_pair(alg_id, key_bits);
   }

/**
=======
/*
>>>>>>> d9fea92e
* Rabin-Williams Signature Operation
*/
SecureVector<byte> RW_PrivateKey::sign(const byte in[], u32bit len,
                                       RandomNumberGenerator&) const
   {
   BigInt i(in, len);
   if(i >= n || i % 16 != 12)
      throw Invalid_Argument(algo_name() + "::sign: Invalid input");

   BigInt r;
   if(jacobi(i, n) == 1) r = core.private_op(i);
   else                  r = core.private_op(i >> 1);

   r = std::min(r, n - r);
   if(i != public_op(r))
      throw Self_Test_Failure(algo_name() + " private operation check failed");

   return BigInt::encode_1363(r, n.bytes());
   }

<<<<<<< HEAD
/**
=======
/*
>>>>>>> d9fea92e
* Check Private Rabin-Williams Parameters
*/
bool RW_PrivateKey::check_key(RandomNumberGenerator& rng, bool strong) const
   {
   if(n < 35 || n.is_even() || e < 2 || n.is_even())
      return false;

   if(d < 2 || p < 3 || q < 3 || p*q != n)
      return false;

   if(strong)
      {
      if(d1 != d % (p - 1) || d2 != d % (q - 1) || c != inverse_mod(q, p))
         return false;
      if(!check_prime(p, rng) || !check_prime(q, rng))
         return false;

      if((e * d) % (lcm(p - 1, q - 1) / 2) != 1)
         return false;

      try
         {
         KeyPair::check_key(rng,
                            get_pk_signer(*this, "EMSA2(SHA-1)"),
                            get_pk_verifier(*this, "EMSA2(SHA-1)")
            );
         }
      catch(Self_Test_Failure)
         {
         return false;
         }
      }

   return true;
   }

}<|MERGE_RESOLUTION|>--- conflicted
+++ resolved
@@ -1,13 +1,8 @@
 /*
-<<<<<<< HEAD
-* Rabin-Williams Source File
-* (C) 1999-2009 Jack Lloyd
-=======
 * Rabin-Williams
 * (C) 1999-2008 Jack Lloyd
 *
 * Distributed under the terms of the Botan license
->>>>>>> d9fea92e
 */
 
 #include <botan/rw.h>
@@ -21,7 +16,6 @@
 
 namespace Botan {
 
-<<<<<<< HEAD
 /**
 * RW_PublicKey Constructor
 */
@@ -39,9 +33,6 @@
    }
 
 /**
-=======
-/*
->>>>>>> d9fea92e
 * RW_PublicKey Constructor
 */
 RW_PublicKey::RW_PublicKey(const BigInt& mod, const BigInt& exp)
@@ -51,11 +42,7 @@
    core = IF_Core(e, n);
    }
 
-<<<<<<< HEAD
-/**
-=======
-/*
->>>>>>> d9fea92e
+/**
 * Rabin-Williams Public Operation
 */
 BigInt RW_PublicKey::public_op(const BigInt& i) const
@@ -74,11 +61,7 @@
    throw Invalid_Argument(algo_name() + "::public_op: Invalid input");
    }
 
-<<<<<<< HEAD
-/**
-=======
-/*
->>>>>>> d9fea92e
+/**
 * Rabin-Williams Verification Function
 */
 SecureVector<byte> RW_PublicKey::verify(const byte in[], u32bit len) const
@@ -87,7 +70,6 @@
    return BigInt::encode(public_op(i));
    }
 
-<<<<<<< HEAD
 /**
 * Return the X.509 subjectPublicKeyInfo for a RW key
 */
@@ -148,9 +130,6 @@
    }
 
 /**
-=======
-/*
->>>>>>> d9fea92e
 * Create a Rabin-Williams private key
 */
 RW_PrivateKey::RW_PrivateKey(RandomNumberGenerator& rng,
@@ -181,11 +160,7 @@
    gen_check(rng);
    }
 
-<<<<<<< HEAD
-/**
-=======
-/*
->>>>>>> d9fea92e
+/**
 * RW_PrivateKey Constructor
 */
 RW_PrivateKey::RW_PrivateKey(RandomNumberGenerator& rng,
@@ -208,7 +183,6 @@
    load_check(rng);
    }
 
-<<<<<<< HEAD
 /**
 * Encode RW key in the PKCS #1 v1.5 RSAPrivateKey format
 */
@@ -237,9 +211,6 @@
    }
 
 /**
-=======
-/*
->>>>>>> d9fea92e
 * Rabin-Williams Signature Operation
 */
 SecureVector<byte> RW_PrivateKey::sign(const byte in[], u32bit len,
@@ -260,11 +231,7 @@
    return BigInt::encode_1363(r, n.bytes());
    }
 
-<<<<<<< HEAD
-/**
-=======
-/*
->>>>>>> d9fea92e
+/**
 * Check Private Rabin-Williams Parameters
 */
 bool RW_PrivateKey::check_key(RandomNumberGenerator& rng, bool strong) const
