/*
<<<<<<< HEAD
* Nyberg-Rueppel Source File
* (C) 1999-2009 Jack Lloyd
=======
* Nyberg-Rueppel
* (C) 1999-2007 Jack Lloyd
*
* Distributed under the terms of the Botan license
>>>>>>> d9fea92e
*/

#include <botan/nr.h>
#include <botan/numthry.h>
#include <botan/keypair.h>
#include <botan/look_pk.h>
#include <botan/der_enc.h>
#include <botan/ber_dec.h>

namespace Botan {

<<<<<<< HEAD
/**
* Decode a NR public key from subjectPublicKeyInfo format
*/
NR_PublicKey::NR_PublicKey(const AlgorithmIdentifier& alg_id,
                           const MemoryRegion<byte>& key_bits)
=======
/*
* NR_PublicKey Constructor
*/
NR_PublicKey::NR_PublicKey(const DL_Group& grp, const BigInt& y1)
>>>>>>> d9fea92e
   {
   DataSource_Memory source(alg_id.parameters);
   this->group.BER_decode(source, DL_Group::ANSI_X9_57);
   BER_Decoder(key_bits).decode(this->y);

   core = NR_Core(group, y);
   }

<<<<<<< HEAD
/**
* NR_PublicKey Constructor
*/
NR_PublicKey::NR_PublicKey(const DL_Group& grp, const BigInt& pub_key)
=======
/*
* Algorithm Specific X.509 Initialization Code
*/
void NR_PublicKey::X509_load_hook()
>>>>>>> d9fea92e
   {
   group = grp;
   y = pub_key;
   core = NR_Core(group, y);
   }

<<<<<<< HEAD
/**
* Check NR public key for consistency
*/
bool NR_PublicKey::check_key(RandomNumberGenerator& rng,
                             bool strong) const
=======
/*
* Nyberg-Rueppel Verification Function
*/
SecureVector<byte> NR_PublicKey::verify(const byte sig[], u32bit sig_len) const
>>>>>>> d9fea92e
   {
   if(y < 2 || y >= group_p())
      return false;
   if(!group.verify_group(rng, strong))
      return false;
   return true;
   }

<<<<<<< HEAD
std::pair<AlgorithmIdentifier, MemoryVector<byte> >
NR_PublicKey::subject_public_key_info() const
=======
/*
* Return the maximum input size in bits
*/
u32bit NR_PublicKey::max_input_bits() const
>>>>>>> d9fea92e
   {
   AlgorithmIdentifier alg_id(this->get_oid(),
                              this->group.DER_encode(DL_Group::ANSI_X9_57));

   MemoryVector<byte> key_bits = DER_Encoder().encode(this->get_y()).get_contents();

   return std::make_pair(alg_id, key_bits);
   }

<<<<<<< HEAD
/**
* Nyberg-Rueppel Verification Function
*/
SecureVector<byte> NR_PublicKey::verify(const byte sig[], u32bit sig_len) const
=======
/*
* Return the size of each portion of the sig
*/
u32bit NR_PublicKey::message_part_size() const
>>>>>>> d9fea92e
   {
   return core.verify(sig, sig_len);
   }

/**
* Create a NR private key
*/
NR_PrivateKey::NR_PrivateKey(const AlgorithmIdentifier& alg_id,
                             const MemoryRegion<byte>& key_bits,
                             RandomNumberGenerator& rng)
   {
   DataSource_Memory source(alg_id.parameters);
   this->group.BER_decode(source, DL_Group::ANSI_X9_57);

   BER_Decoder(key_bits).decode(this->x);
   y = power_mod(group_g(), x, group_p());

   core = NR_Core(group, y, x);

   load_check(rng);
   }

<<<<<<< HEAD
/**
=======
/*
>>>>>>> d9fea92e
* Create a NR private key
*/
NR_PrivateKey::NR_PrivateKey(RandomNumberGenerator& rng,
                             const DL_Group& grp,
                             const BigInt& x_arg)
   {
   group = grp;
   x = x_arg;

   if(x == 0)
      x = BigInt::random_integer(rng, 2, group_q() - 1);

<<<<<<< HEAD
   y = power_mod(group_g(), x, group_p());

=======
/*
* Algorithm Specific PKCS #8 Initialization Code
*/
void NR_PrivateKey::PKCS8_load_hook(RandomNumberGenerator& rng,
                                    bool generated)
   {
   if(y == 0)
      y = power_mod(group_g(), x, group_p());
>>>>>>> d9fea92e
   core = NR_Core(group, y, x);

   if(x_arg == 0)
      gen_check(rng);
   else
      load_check(rng);
   }

<<<<<<< HEAD
/**
=======
/*
>>>>>>> d9fea92e
* Nyberg-Rueppel Signature Operation
*/
SecureVector<byte> NR_PrivateKey::sign(const byte in[], u32bit length,
                                       RandomNumberGenerator& rng) const
   {
   const BigInt& q = group_q();

   BigInt k;
   do
      k.randomize(rng, q.bits());
   while(k >= q);

   return core.sign(in, length, k);
   }

<<<<<<< HEAD
/**
* @return encoding of NR private key for PKCS #8
*/
std::pair<AlgorithmIdentifier, SecureVector<byte> >
NR_PrivateKey::pkcs8_encoding() const
   {
   AlgorithmIdentifier alg_id(this->get_oid(),
                              this->group.DER_encode(DL_Group::ANSI_X9_57));

   SecureVector<byte> key_bits =
      DER_Encoder().encode(this->get_x()).get_contents();

   return std::make_pair(alg_id, key_bits);
   }

/**
=======
/*
>>>>>>> d9fea92e
* Check Private Nyberg-Rueppel Parameters
*/
bool NR_PrivateKey::check_key(RandomNumberGenerator& rng, bool strong) const
   {
   const BigInt& p = group_p();
   const BigInt& g = group_g();

   if(y < 2 || y >= p || x < 2 || x >= p)
      return false;

   if(!group.verify_group(rng, strong))
      return false;

   if(strong)
      {
      if(y != power_mod(g, x, p))
         return false;

      try
         {
         KeyPair::check_key(rng,
                            get_pk_signer(*this, "EMSA1(SHA-1)"),
                            get_pk_verifier(*this, "EMSA1(SHA-1)")
            );
         }
      catch(Self_Test_Failure)
         {
         return false;
         }
      }

   return true;
   }

}<|MERGE_RESOLUTION|>--- conflicted
+++ resolved
@@ -1,13 +1,8 @@
 /*
-<<<<<<< HEAD
-* Nyberg-Rueppel Source File
-* (C) 1999-2009 Jack Lloyd
-=======
 * Nyberg-Rueppel
 * (C) 1999-2007 Jack Lloyd
 *
 * Distributed under the terms of the Botan license
->>>>>>> d9fea92e
 */
 
 #include <botan/nr.h>
@@ -19,18 +14,11 @@
 
 namespace Botan {
 
-<<<<<<< HEAD
 /**
 * Decode a NR public key from subjectPublicKeyInfo format
 */
 NR_PublicKey::NR_PublicKey(const AlgorithmIdentifier& alg_id,
                            const MemoryRegion<byte>& key_bits)
-=======
-/*
-* NR_PublicKey Constructor
-*/
-NR_PublicKey::NR_PublicKey(const DL_Group& grp, const BigInt& y1)
->>>>>>> d9fea92e
    {
    DataSource_Memory source(alg_id.parameters);
    this->group.BER_decode(source, DL_Group::ANSI_X9_57);
@@ -39,35 +27,21 @@
    core = NR_Core(group, y);
    }
 
-<<<<<<< HEAD
 /**
 * NR_PublicKey Constructor
 */
 NR_PublicKey::NR_PublicKey(const DL_Group& grp, const BigInt& pub_key)
-=======
-/*
-* Algorithm Specific X.509 Initialization Code
-*/
-void NR_PublicKey::X509_load_hook()
->>>>>>> d9fea92e
    {
    group = grp;
    y = pub_key;
    core = NR_Core(group, y);
    }
 
-<<<<<<< HEAD
 /**
 * Check NR public key for consistency
 */
 bool NR_PublicKey::check_key(RandomNumberGenerator& rng,
                              bool strong) const
-=======
-/*
-* Nyberg-Rueppel Verification Function
-*/
-SecureVector<byte> NR_PublicKey::verify(const byte sig[], u32bit sig_len) const
->>>>>>> d9fea92e
    {
    if(y < 2 || y >= group_p())
       return false;
@@ -76,15 +50,8 @@
    return true;
    }
 
-<<<<<<< HEAD
 std::pair<AlgorithmIdentifier, MemoryVector<byte> >
 NR_PublicKey::subject_public_key_info() const
-=======
-/*
-* Return the maximum input size in bits
-*/
-u32bit NR_PublicKey::max_input_bits() const
->>>>>>> d9fea92e
    {
    AlgorithmIdentifier alg_id(this->get_oid(),
                               this->group.DER_encode(DL_Group::ANSI_X9_57));
@@ -94,17 +61,10 @@
    return std::make_pair(alg_id, key_bits);
    }
 
-<<<<<<< HEAD
 /**
 * Nyberg-Rueppel Verification Function
 */
 SecureVector<byte> NR_PublicKey::verify(const byte sig[], u32bit sig_len) const
-=======
-/*
-* Return the size of each portion of the sig
-*/
-u32bit NR_PublicKey::message_part_size() const
->>>>>>> d9fea92e
    {
    return core.verify(sig, sig_len);
    }
@@ -127,11 +87,7 @@
    load_check(rng);
    }
 
-<<<<<<< HEAD
 /**
-=======
-/*
->>>>>>> d9fea92e
 * Create a NR private key
 */
 NR_PrivateKey::NR_PrivateKey(RandomNumberGenerator& rng,
@@ -144,19 +100,8 @@
    if(x == 0)
       x = BigInt::random_integer(rng, 2, group_q() - 1);
 
-<<<<<<< HEAD
    y = power_mod(group_g(), x, group_p());
 
-=======
-/*
-* Algorithm Specific PKCS #8 Initialization Code
-*/
-void NR_PrivateKey::PKCS8_load_hook(RandomNumberGenerator& rng,
-                                    bool generated)
-   {
-   if(y == 0)
-      y = power_mod(group_g(), x, group_p());
->>>>>>> d9fea92e
    core = NR_Core(group, y, x);
 
    if(x_arg == 0)
@@ -165,11 +110,7 @@
       load_check(rng);
    }
 
-<<<<<<< HEAD
 /**
-=======
-/*
->>>>>>> d9fea92e
 * Nyberg-Rueppel Signature Operation
 */
 SecureVector<byte> NR_PrivateKey::sign(const byte in[], u32bit length,
@@ -185,7 +126,6 @@
    return core.sign(in, length, k);
    }
 
-<<<<<<< HEAD
 /**
 * @return encoding of NR private key for PKCS #8
 */
@@ -202,9 +142,6 @@
    }
 
 /**
-=======
-/*
->>>>>>> d9fea92e
 * Check Private Nyberg-Rueppel Parameters
 */
 bool NR_PrivateKey::check_key(RandomNumberGenerator& rng, bool strong) const
