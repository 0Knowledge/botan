/*
<<<<<<< HEAD
* ElGamal Source File
* (C) 1999-2009 Jack Lloyd
=======
* ElGamal
* (C) 1999-2007 Jack Lloyd
*
* Distributed under the terms of the Botan license
>>>>>>> d9fea92e
*/

#include <botan/elgamal.h>
#include <botan/ber_dec.h>
#include <botan/numthry.h>
#include <botan/keypair.h>
#include <botan/look_pk.h>
#include <botan/der_enc.h>
#include <botan/util.h>

namespace Botan {

<<<<<<< HEAD
ElGamal_PublicKey::ElGamal_PublicKey(const AlgorithmIdentifier& alg_id,
                                     const MemoryRegion<byte>& key_bits)
=======
/*
* ElGamal_PublicKey Constructor
*/
ElGamal_PublicKey::ElGamal_PublicKey(const DL_Group& grp, const BigInt& y1)
>>>>>>> d9fea92e
   {
   DataSource_Memory source(alg_id.parameters);
   this->group.BER_decode(source, DL_Group::ANSI_X9_42);
   BER_Decoder(key_bits).decode(this->y);

   core = ELG_Core(group, y);
   }

<<<<<<< HEAD
/**
* ElGamal_PublicKey Constructor
*/
ElGamal_PublicKey::ElGamal_PublicKey(const DL_Group& grp, const BigInt& y1)
=======
/*
* Algorithm Specific X.509 Initialization Code
*/
void ElGamal_PublicKey::X509_load_hook()
>>>>>>> d9fea92e
   {
   group = grp;
   y = y1;
   core = ELG_Core(group, y);
   }

<<<<<<< HEAD
/**
=======
/*
>>>>>>> d9fea92e
* ElGamal Encryption Function
*/
SecureVector<byte>
ElGamal_PublicKey::encrypt(const byte in[], u32bit length,
                           RandomNumberGenerator& rng) const
   {
   BigInt k(rng, 2 * dl_work_factor(group_p().bits()));
   return core.encrypt(in, length, k);
   }

<<<<<<< HEAD
std::pair<AlgorithmIdentifier, MemoryVector<byte> >
ElGamal_PublicKey::subject_public_key_info() const
   {
   AlgorithmIdentifier alg_id(get_oid(),
                              group.DER_encode(DL_Group::ANSI_X9_42));

   MemoryVector<byte> key_bits = DER_Encoder().encode(get_y()).get_contents();

   return std::make_pair(alg_id, key_bits);
   }

/**
* Check ElGamal public key for consistency
*/
bool ElGamal_PublicKey::check_key(RandomNumberGenerator& rng,
                                  bool strong) const
=======
/*
* Return the maximum input size in bits
*/
u32bit ElGamal_PublicKey::max_input_bits() const
>>>>>>> d9fea92e
   {
   if(y < 2 || y >= group_p())
      return false;
   if(!group.verify_group(rng, strong))
      return false;
   return true;
   }

<<<<<<< HEAD
/**
* ElGamal_PrivateKey Constructor
*/
ElGamal_PrivateKey::ElGamal_PrivateKey(const AlgorithmIdentifier& alg_id,
                                       const MemoryRegion<byte>& key_bits,
                                       RandomNumberGenerator& rng)
   {
   DataSource_Memory source(alg_id.parameters);
   group.BER_decode(source, DL_Group::ANSI_X9_57);

   BER_Decoder(key_bits).decode(x);
   y = power_mod(group_g(), x, group_p());

   core = ELG_Core(rng, group, y, x);

   load_check(rng);
   }

/**
=======
/*
>>>>>>> d9fea92e
* ElGamal_PrivateKey Constructor
*/
ElGamal_PrivateKey::ElGamal_PrivateKey(RandomNumberGenerator& rng,
                                       const DL_Group& grp,
                                       const BigInt& x_arg)
   {
   group = grp;
   x = x_arg;

   if(x == 0)
      x.randomize(rng, 2 * dl_work_factor(group_p().bits()));

<<<<<<< HEAD
   y = power_mod(group_g(), x, group_p());
=======
/*
* Algorithm Specific PKCS #8 Initialization Code
*/
void ElGamal_PrivateKey::PKCS8_load_hook(RandomNumberGenerator& rng,
                                         bool generated)
   {
   if(y == 0)
      y = power_mod(group_g(), x, group_p());
>>>>>>> d9fea92e
   core = ELG_Core(rng, group, y, x);

   if(x_arg == 0)
      gen_check(rng);
   else
      load_check(rng);
   }

<<<<<<< HEAD
/**
=======
/*
>>>>>>> d9fea92e
* ElGamal Decryption Function
*/
SecureVector<byte> ElGamal_PrivateKey::decrypt(const byte in[],
                                               u32bit length) const
   {
   return core.decrypt(in, length);
   }

<<<<<<< HEAD
/**
* Decode ElGamal private key
*/
std::pair<AlgorithmIdentifier, SecureVector<byte> >
ElGamal_PrivateKey::pkcs8_encoding() const
   {
   AlgorithmIdentifier alg_id(this->get_oid(),
                              this->group.DER_encode(DL_Group::ANSI_X9_42));

   SecureVector<byte> key_bits =
      DER_Encoder().encode(this->get_x()).get_contents();

   return std::make_pair(alg_id, key_bits);
   }

/**
=======
/*
>>>>>>> d9fea92e
* Check Private ElGamal Parameters
*/
bool ElGamal_PrivateKey::check_key(RandomNumberGenerator& rng,
                                   bool strong) const
   {
   const BigInt& p = group_p();
   const BigInt& g = group_g();

   if(y < 2 || y >= p || x < 2 || x >= p)
      return false;
   if(!group.verify_group(rng, strong))
      return false;

   if(strong)
      {
      if(y != power_mod(g, x, p))
         return false;

      try
         {
         KeyPair::check_key(rng,
                            get_pk_encryptor(*this, "EME1(SHA-1)"),
                            get_pk_decryptor(*this, "EME1(SHA-1)")
            );
         }
      catch(Self_Test_Failure)
         {
         return false;
         }
      }

   return true;
   }

}<|MERGE_RESOLUTION|>--- conflicted
+++ resolved
@@ -1,13 +1,8 @@
 /*
-<<<<<<< HEAD
-* ElGamal Source File
-* (C) 1999-2009 Jack Lloyd
-=======
 * ElGamal
 * (C) 1999-2007 Jack Lloyd
 *
 * Distributed under the terms of the Botan license
->>>>>>> d9fea92e
 */
 
 #include <botan/elgamal.h>
@@ -20,15 +15,8 @@
 
 namespace Botan {
 
-<<<<<<< HEAD
 ElGamal_PublicKey::ElGamal_PublicKey(const AlgorithmIdentifier& alg_id,
                                      const MemoryRegion<byte>& key_bits)
-=======
-/*
-* ElGamal_PublicKey Constructor
-*/
-ElGamal_PublicKey::ElGamal_PublicKey(const DL_Group& grp, const BigInt& y1)
->>>>>>> d9fea92e
    {
    DataSource_Memory source(alg_id.parameters);
    this->group.BER_decode(source, DL_Group::ANSI_X9_42);
@@ -37,28 +25,17 @@
    core = ELG_Core(group, y);
    }
 
-<<<<<<< HEAD
 /**
 * ElGamal_PublicKey Constructor
 */
 ElGamal_PublicKey::ElGamal_PublicKey(const DL_Group& grp, const BigInt& y1)
-=======
-/*
-* Algorithm Specific X.509 Initialization Code
-*/
-void ElGamal_PublicKey::X509_load_hook()
->>>>>>> d9fea92e
    {
    group = grp;
    y = y1;
    core = ELG_Core(group, y);
    }
 
-<<<<<<< HEAD
 /**
-=======
-/*
->>>>>>> d9fea92e
 * ElGamal Encryption Function
 */
 SecureVector<byte>
@@ -69,7 +46,6 @@
    return core.encrypt(in, length, k);
    }
 
-<<<<<<< HEAD
 std::pair<AlgorithmIdentifier, MemoryVector<byte> >
 ElGamal_PublicKey::subject_public_key_info() const
    {
@@ -86,12 +62,6 @@
 */
 bool ElGamal_PublicKey::check_key(RandomNumberGenerator& rng,
                                   bool strong) const
-=======
-/*
-* Return the maximum input size in bits
-*/
-u32bit ElGamal_PublicKey::max_input_bits() const
->>>>>>> d9fea92e
    {
    if(y < 2 || y >= group_p())
       return false;
@@ -100,7 +70,6 @@
    return true;
    }
 
-<<<<<<< HEAD
 /**
 * ElGamal_PrivateKey Constructor
 */
@@ -120,9 +89,6 @@
    }
 
 /**
-=======
-/*
->>>>>>> d9fea92e
 * ElGamal_PrivateKey Constructor
 */
 ElGamal_PrivateKey::ElGamal_PrivateKey(RandomNumberGenerator& rng,
@@ -135,18 +101,7 @@
    if(x == 0)
       x.randomize(rng, 2 * dl_work_factor(group_p().bits()));
 
-<<<<<<< HEAD
    y = power_mod(group_g(), x, group_p());
-=======
-/*
-* Algorithm Specific PKCS #8 Initialization Code
-*/
-void ElGamal_PrivateKey::PKCS8_load_hook(RandomNumberGenerator& rng,
-                                         bool generated)
-   {
-   if(y == 0)
-      y = power_mod(group_g(), x, group_p());
->>>>>>> d9fea92e
    core = ELG_Core(rng, group, y, x);
 
    if(x_arg == 0)
@@ -155,11 +110,7 @@
       load_check(rng);
    }
 
-<<<<<<< HEAD
 /**
-=======
-/*
->>>>>>> d9fea92e
 * ElGamal Decryption Function
 */
 SecureVector<byte> ElGamal_PrivateKey::decrypt(const byte in[],
@@ -168,7 +119,6 @@
    return core.decrypt(in, length);
    }
 
-<<<<<<< HEAD
 /**
 * Decode ElGamal private key
 */
@@ -185,9 +135,6 @@
    }
 
 /**
-=======
-/*
->>>>>>> d9fea92e
 * Check Private ElGamal Parameters
 */
 bool ElGamal_PrivateKey::check_key(RandomNumberGenerator& rng,
