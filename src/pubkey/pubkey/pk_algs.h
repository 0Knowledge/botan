/*
<<<<<<< HEAD
* PK Key Factory Header File
* (C) 1999-2007 Jack Lloyd
=======
* PK Key Factory
* (C) 1999-2007 Jack Lloyd
*
* Distributed under the terms of the Botan license
>>>>>>> d9fea92e
*/

#ifndef BOTAN_PK_KEY_FACTORY_H__
#define BOTAN_PK_KEY_FACTORY_H__

#include <botan/pk_keys.h>

namespace Botan {

/**
* Get an empty public key object.
* @param name the name of the desired public key algorithm
* @return the public key object
*/
BOTAN_DLL Public_Key* get_public_key(const AlgorithmIdentifier& alg_id,
                                     const MemoryRegion<byte>& key_bits);

/**
* Get an empty private key object.
* @param name the name of the desired public key algorithm
* @return the private key object
*/
BOTAN_DLL Private_Key* get_private_key(const AlgorithmIdentifier& alg_id,
                                       const MemoryRegion<byte>& key_bits,
                                       RandomNumberGenerator& rng);

}

#endif<|MERGE_RESOLUTION|>--- conflicted
+++ resolved
@@ -1,13 +1,8 @@
 /*
-<<<<<<< HEAD
-* PK Key Factory Header File
-* (C) 1999-2007 Jack Lloyd
-=======
 * PK Key Factory
 * (C) 1999-2007 Jack Lloyd
 *
 * Distributed under the terms of the Botan license
->>>>>>> d9fea92e
 */
 
 #ifndef BOTAN_PK_KEY_FACTORY_H__
