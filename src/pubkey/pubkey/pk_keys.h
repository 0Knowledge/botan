/*
<<<<<<< HEAD
* PK Key Types Header File
* (C) 1999-2009 Jack Lloyd
=======
* PK Key Types
* (C) 1999-2007 Jack Lloyd
*
* Distributed under the terms of the Botan license
>>>>>>> d9fea92e
*/

#ifndef BOTAN_PK_KEYS_H__
#define BOTAN_PK_KEYS_H__

#include <botan/secmem.h>
#include <botan/asn1_oid.h>
#include <botan/alg_id.h>
#include <botan/rng.h>
#include <utility>

namespace Botan {

/**
* Public Key Base Class.
*/
class BOTAN_DLL Public_Key
   {
   public:
      /**
      * Get the name of the underlying public key scheme.
      * @return the name of the public key scheme
      */
      virtual std::string algo_name() const = 0;

      /**
      * Get the OID of the underlying public key scheme.
      * @return the OID of the public key scheme
      */
      virtual OID get_oid() const;

      /**
      * Test the key values for consistency.
      * @param rng rng to use
      * @param strong whether to perform strong and lengthy version
      * of the test
      * @return true if the test is passed
      */
      virtual bool check_key(RandomNumberGenerator&, bool) const
         { return true; }

      /**
      * Find out the number of message parts supported by this scheme.
      * @return the number of message parts
      */
      virtual u32bit message_parts() const { return 1; }

      /**
      * Find out the message part size supported by this scheme/key.
      * @return the size of the message parts
      */
      virtual u32bit message_part_size() const { return 0; }

      /**
      * Get the maximum message size in bits supported by this public key.
      * @return the maximum message in bits
      */
      virtual u32bit max_input_bits() const = 0;

      /**
      * Return data needed to encode as a subjectPublicKeyInfo
      * @return algorithm identifier and key bits
      */
      virtual std::pair<AlgorithmIdentifier, MemoryVector<byte> >
         subject_public_key_info() const = 0;

      virtual ~Public_Key() {}
   protected:
      virtual void load_check(RandomNumberGenerator&) const;
   };

/**
* Private Key Base Class
*/
class BOTAN_DLL Private_Key : public virtual Public_Key
   {
   public:

      /**
      * Return the PKCS #8 algorithm identifier and key data (or throw)
      */
      virtual std::pair<AlgorithmIdentifier, SecureVector<byte> >
         pkcs8_encoding() const = 0;

   protected:
      void load_check(RandomNumberGenerator&) const;
      void gen_check(RandomNumberGenerator&) const;
   };

/**
* PK Encrypting Key.
*/
class BOTAN_DLL PK_Encrypting_Key : public virtual Public_Key
   {
   public:
      virtual SecureVector<byte> encrypt(const byte[], u32bit,
                                         RandomNumberGenerator&) const = 0;
      virtual ~PK_Encrypting_Key() {}
   };

/**
* PK Decrypting Key
*/
class BOTAN_DLL PK_Decrypting_Key : public virtual Private_Key
   {
   public:
      virtual SecureVector<byte> decrypt(const byte[], u32bit) const = 0;
      virtual ~PK_Decrypting_Key() {}
   };

/**
* PK Signing Key
*/
class BOTAN_DLL PK_Signing_Key : public virtual Private_Key
   {
   public:
      virtual SecureVector<byte> sign(const byte[], u32bit,
                                      RandomNumberGenerator& rng) const = 0;
      virtual ~PK_Signing_Key() {}
   };

/**
* PK Verifying Key, Message Recovery Version
*/
class BOTAN_DLL PK_Verifying_with_MR_Key : public virtual Public_Key
   {
   public:
      virtual SecureVector<byte> verify(const byte[], u32bit) const = 0;
      virtual ~PK_Verifying_with_MR_Key() {}
   };

/**
* PK Verifying Key, No Message Recovery Version
*/
class BOTAN_DLL PK_Verifying_wo_MR_Key : public virtual Public_Key
   {
   public:
      virtual bool verify(const byte[], u32bit,
                          const byte[], u32bit) const = 0;
      virtual ~PK_Verifying_wo_MR_Key() {}
   };

/**
* PK Secret Value Derivation Key
*/
class BOTAN_DLL PK_Key_Agreement_Key : public virtual Private_Key
   {
   public:
      virtual SecureVector<byte> derive_key(const byte[], u32bit) const = 0;
      virtual MemoryVector<byte> public_value() const = 0;
      virtual ~PK_Key_Agreement_Key() {}
   };

<<<<<<< HEAD
/**
=======
/*
>>>>>>> d9fea92e
* Typedefs
*/
typedef PK_Key_Agreement_Key PK_KA_Key;
typedef Public_Key X509_PublicKey;
typedef Private_Key PKCS8_PrivateKey;

}

#endif<|MERGE_RESOLUTION|>--- conflicted
+++ resolved
@@ -1,13 +1,8 @@
 /*
-<<<<<<< HEAD
-* PK Key Types Header File
-* (C) 1999-2009 Jack Lloyd
-=======
 * PK Key Types
 * (C) 1999-2007 Jack Lloyd
 *
 * Distributed under the terms of the Botan license
->>>>>>> d9fea92e
 */
 
 #ifndef BOTAN_PK_KEYS_H__
@@ -161,11 +156,7 @@
       virtual ~PK_Key_Agreement_Key() {}
    };
 
-<<<<<<< HEAD
 /**
-=======
-/*
->>>>>>> d9fea92e
 * Typedefs
 */
 typedef PK_Key_Agreement_Key PK_KA_Key;
