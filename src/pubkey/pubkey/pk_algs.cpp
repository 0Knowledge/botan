--- conflicted
+++ resolved
@@ -1,13 +1,8 @@
 /*
-<<<<<<< HEAD
-* PK Key Source File
-* (C) 1999-2009 Jack Lloyd
-=======
 * PK Key
 * (C) 1999-2007 Jack Lloyd
 *
 * Distributed under the terms of the Botan license
->>>>>>> d9fea92e
 */
 
 #include <botan/pk_algs.h>
@@ -43,18 +38,11 @@
 
 namespace Botan {
 
-<<<<<<< HEAD
 /**
 * Get an PK public key object
 */
 Public_Key* get_public_key(const AlgorithmIdentifier& alg_id,
                            const MemoryRegion<byte>& key_bits)
-=======
-/*
-* Get an PK public key object
-*/
-Public_Key* get_public_key(const std::string& alg_name)
->>>>>>> d9fea92e
    {
    const std::string alg_name = OIDS::lookup(alg_id.oid);
    if(alg_name == "")
@@ -99,19 +87,12 @@
    throw Lookup_Error("PK algorithm " + alg_name + " not found");
    }
 
-<<<<<<< HEAD
 /**
 * Get an PK private key object
 */
 Private_Key* get_private_key(const AlgorithmIdentifier& alg_id,
                              const MemoryRegion<byte>& key_bits,
                              RandomNumberGenerator& rng)
-=======
-/*
-* Get an PK private key object
-*/
-Private_Key* get_private_key(const std::string& alg_name)
->>>>>>> d9fea92e
    {
    const std::string alg_name = OIDS::lookup(alg_id.oid);
    if(alg_name == "")
