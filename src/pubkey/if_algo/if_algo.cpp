/*
* IF Scheme
* (C) 1999-2007 Jack Lloyd
*
* Distributed under the terms of the Botan license
*/

#include <botan/if_algo.h>
#include <botan/numthry.h>
#include <botan/der_enc.h>
#include <botan/ber_dec.h>

namespace Botan {

<<<<<<< HEAD
/**
* Return the X.509 subjectPublicKeyInfo for a RSA/RW key
*/
std::pair<AlgorithmIdentifier, MemoryVector<byte> >
IF_Scheme_PublicKey::subject_public_key_info() const
   {
   DER_Encoder key_bits;
=======
/*
* Return the X.509 public key encoder
*/
X509_Encoder* IF_Scheme_PublicKey::x509_encoder() const
   {
   class IF_Scheme_Encoder : public X509_Encoder
      {
      public:
         AlgorithmIdentifier alg_id() const
            {
            return AlgorithmIdentifier(key->get_oid(),
                                       AlgorithmIdentifier::USE_NULL_PARAM);
            }

         MemoryVector<byte> key_bits() const
            {
            return DER_Encoder()
               .start_cons(SEQUENCE)
                  .encode(key->n)
                  .encode(key->e)
               .end_cons()
            .get_contents();
            }

         IF_Scheme_Encoder(const IF_Scheme_PublicKey* k) : key(k) {}
      private:
         const IF_Scheme_PublicKey* key;
      };

   return new IF_Scheme_Encoder(this);
   }

/*
* Return the X.509 public key decoder
*/
X509_Decoder* IF_Scheme_PublicKey::x509_decoder()
   {
   class IF_Scheme_Decoder : public X509_Decoder
      {
      public:
         void alg_id(const AlgorithmIdentifier&) {}

         void key_bits(const MemoryRegion<byte>& bits)
            {
            BER_Decoder(bits)
               .start_cons(SEQUENCE)
               .decode(key->n)
               .decode(key->e)
               .verify_end()
               .end_cons();
>>>>>>> d9fea92e

   key_bits.start_cons(SEQUENCE)
              .encode(this->get_n())
              .encode(this->get_e())
           .end_cons();

   AlgorithmIdentifier alg_id(this->get_oid(),
                              AlgorithmIdentifier::USE_NULL_PARAM);

   return std::make_pair(alg_id, key_bits.get_contents());
   }

<<<<<<< HEAD
std::pair<AlgorithmIdentifier, SecureVector<byte> >
IF_Scheme_PrivateKey::pkcs8_encoding() const
=======
/*
* Return the PKCS #8 public key encoder
*/
PKCS8_Encoder* IF_Scheme_PrivateKey::pkcs8_encoder() const
>>>>>>> d9fea92e
   {
   AlgorithmIdentifier alg_id(this->get_oid(),
                              AlgorithmIdentifier::USE_NULL_PARAM);

   SecureVector<byte> key_bits =
      DER_Encoder()
        .start_cons(SEQUENCE)
           .encode(static_cast<u32bit>(0))
           .encode(this->n)
           .encode(this->e)
           .encode(this->d)
           .encode(this->p)
           .encode(this->q)
           .encode(this->d1)
           .encode(this->d2)
           .encode(this->c)
        .end_cons()
        .get_contents();

   return std::make_pair(alg_id, key_bits);
   }

<<<<<<< HEAD
/**
=======
/*
* Return the PKCS #8 public key decoder
*/
PKCS8_Decoder* IF_Scheme_PrivateKey::pkcs8_decoder(RandomNumberGenerator& rng)
   {
   class IF_Scheme_Decoder : public PKCS8_Decoder
      {
      public:
         void alg_id(const AlgorithmIdentifier&) {}

         void key_bits(const MemoryRegion<byte>& bits)
            {
            u32bit version;

            BER_Decoder(bits)
               .start_cons(SEQUENCE)
                  .decode(version)
                  .decode(key->n)
                  .decode(key->e)
                  .decode(key->d)
                  .decode(key->p)
                  .decode(key->q)
                  .decode(key->d1)
                  .decode(key->d2)
                  .decode(key->c)
               .end_cons();

            if(version != 0)
               throw Decoding_Error("Unknown PKCS #1 key format version");

            key->PKCS8_load_hook(rng);
            }

         IF_Scheme_Decoder(IF_Scheme_PrivateKey* k, RandomNumberGenerator& r) :
            key(k), rng(r) {}
      private:
         IF_Scheme_PrivateKey* key;
         RandomNumberGenerator& rng;
      };

   return new IF_Scheme_Decoder(this, rng);
   }

/*
* Algorithm Specific X.509 Initialization Code
*/
void IF_Scheme_PublicKey::X509_load_hook()
   {
   core = IF_Core(e, n);
   }

/*
* Algorithm Specific PKCS #8 Initialization Code
*/
void IF_Scheme_PrivateKey::PKCS8_load_hook(RandomNumberGenerator& rng,
                                           bool generated)
   {
   if(n == 0)  n = p * q;
   if(d1 == 0) d1 = d % (p - 1);
   if(d2 == 0) d2 = d % (q - 1);
   if(c == 0)  c = inverse_mod(q, p);

   core = IF_Core(rng, e, n, d, p, q, d1, d2, c);

   if(generated)
      gen_check(rng);
   else
      load_check(rng);
   }

/*
>>>>>>> d9fea92e
* Check IF Scheme Public Parameters
*/
bool IF_Scheme_PublicKey::check_key(RandomNumberGenerator&, bool) const
   {
   if(n < 35 || n.is_even() || e < 2)
      return false;
   return true;
   }

<<<<<<< HEAD
/**
=======
/*
>>>>>>> d9fea92e
* Check IF Scheme Private Parameters
*/
bool IF_Scheme_PrivateKey::check_key(RandomNumberGenerator& rng,
                                     bool strong) const
   {
   if(n < 35 || n.is_even() || e < 2 || d < 2 || p < 3 || q < 3 || p*q != n)
      return false;

   if(!strong)
      return true;

   if(d1 != d % (p - 1) || d2 != d % (q - 1) || c != inverse_mod(q, p))
      return false;
   if(!check_prime(p, rng) || !check_prime(q, rng))
      return false;
   return true;
   }

}<|MERGE_RESOLUTION|>--- conflicted
+++ resolved
@@ -12,7 +12,6 @@
 
 namespace Botan {
 
-<<<<<<< HEAD
 /**
 * Return the X.509 subjectPublicKeyInfo for a RSA/RW key
 */
@@ -20,58 +19,6 @@
 IF_Scheme_PublicKey::subject_public_key_info() const
    {
    DER_Encoder key_bits;
-=======
-/*
-* Return the X.509 public key encoder
-*/
-X509_Encoder* IF_Scheme_PublicKey::x509_encoder() const
-   {
-   class IF_Scheme_Encoder : public X509_Encoder
-      {
-      public:
-         AlgorithmIdentifier alg_id() const
-            {
-            return AlgorithmIdentifier(key->get_oid(),
-                                       AlgorithmIdentifier::USE_NULL_PARAM);
-            }
-
-         MemoryVector<byte> key_bits() const
-            {
-            return DER_Encoder()
-               .start_cons(SEQUENCE)
-                  .encode(key->n)
-                  .encode(key->e)
-               .end_cons()
-            .get_contents();
-            }
-
-         IF_Scheme_Encoder(const IF_Scheme_PublicKey* k) : key(k) {}
-      private:
-         const IF_Scheme_PublicKey* key;
-      };
-
-   return new IF_Scheme_Encoder(this);
-   }
-
-/*
-* Return the X.509 public key decoder
-*/
-X509_Decoder* IF_Scheme_PublicKey::x509_decoder()
-   {
-   class IF_Scheme_Decoder : public X509_Decoder
-      {
-      public:
-         void alg_id(const AlgorithmIdentifier&) {}
-
-         void key_bits(const MemoryRegion<byte>& bits)
-            {
-            BER_Decoder(bits)
-               .start_cons(SEQUENCE)
-               .decode(key->n)
-               .decode(key->e)
-               .verify_end()
-               .end_cons();
->>>>>>> d9fea92e
 
    key_bits.start_cons(SEQUENCE)
               .encode(this->get_n())
@@ -84,15 +31,8 @@
    return std::make_pair(alg_id, key_bits.get_contents());
    }
 
-<<<<<<< HEAD
 std::pair<AlgorithmIdentifier, SecureVector<byte> >
 IF_Scheme_PrivateKey::pkcs8_encoding() const
-=======
-/*
-* Return the PKCS #8 public key encoder
-*/
-PKCS8_Encoder* IF_Scheme_PrivateKey::pkcs8_encoder() const
->>>>>>> d9fea92e
    {
    AlgorithmIdentifier alg_id(this->get_oid(),
                               AlgorithmIdentifier::USE_NULL_PARAM);
@@ -115,81 +55,7 @@
    return std::make_pair(alg_id, key_bits);
    }
 
-<<<<<<< HEAD
 /**
-=======
-/*
-* Return the PKCS #8 public key decoder
-*/
-PKCS8_Decoder* IF_Scheme_PrivateKey::pkcs8_decoder(RandomNumberGenerator& rng)
-   {
-   class IF_Scheme_Decoder : public PKCS8_Decoder
-      {
-      public:
-         void alg_id(const AlgorithmIdentifier&) {}
-
-         void key_bits(const MemoryRegion<byte>& bits)
-            {
-            u32bit version;
-
-            BER_Decoder(bits)
-               .start_cons(SEQUENCE)
-                  .decode(version)
-                  .decode(key->n)
-                  .decode(key->e)
-                  .decode(key->d)
-                  .decode(key->p)
-                  .decode(key->q)
-                  .decode(key->d1)
-                  .decode(key->d2)
-                  .decode(key->c)
-               .end_cons();
-
-            if(version != 0)
-               throw Decoding_Error("Unknown PKCS #1 key format version");
-
-            key->PKCS8_load_hook(rng);
-            }
-
-         IF_Scheme_Decoder(IF_Scheme_PrivateKey* k, RandomNumberGenerator& r) :
-            key(k), rng(r) {}
-      private:
-         IF_Scheme_PrivateKey* key;
-         RandomNumberGenerator& rng;
-      };
-
-   return new IF_Scheme_Decoder(this, rng);
-   }
-
-/*
-* Algorithm Specific X.509 Initialization Code
-*/
-void IF_Scheme_PublicKey::X509_load_hook()
-   {
-   core = IF_Core(e, n);
-   }
-
-/*
-* Algorithm Specific PKCS #8 Initialization Code
-*/
-void IF_Scheme_PrivateKey::PKCS8_load_hook(RandomNumberGenerator& rng,
-                                           bool generated)
-   {
-   if(n == 0)  n = p * q;
-   if(d1 == 0) d1 = d % (p - 1);
-   if(d2 == 0) d2 = d % (q - 1);
-   if(c == 0)  c = inverse_mod(q, p);
-
-   core = IF_Core(rng, e, n, d, p, q, d1, d2, c);
-
-   if(generated)
-      gen_check(rng);
-   else
-      load_check(rng);
-   }
-
-/*
->>>>>>> d9fea92e
 * Check IF Scheme Public Parameters
 */
 bool IF_Scheme_PublicKey::check_key(RandomNumberGenerator&, bool) const
@@ -199,11 +65,7 @@
    return true;
    }
 
-<<<<<<< HEAD
 /**
-=======
-/*
->>>>>>> d9fea92e
 * Check IF Scheme Private Parameters
 */
 bool IF_Scheme_PrivateKey::check_key(RandomNumberGenerator& rng,
