--- conflicted
+++ resolved
@@ -13,56 +13,6 @@
 namespace Botan {
 
 /*
-<<<<<<< HEAD
-* Convert a string into an integer
-*/
-u32bit to_u32bit(const std::string& number)
-   {
-   u32bit n = 0;
-
-   for(std::string::const_iterator i = number.begin(); i != number.end(); ++i)
-      {
-      const u32bit OVERFLOW_MARK = 0xFFFFFFFF / 10;
-
-      if(*i == ' ')
-         continue;
-
-      byte digit = Charset::char2digit(*i);
-
-      if((n > OVERFLOW_MARK) || (n == OVERFLOW_MARK && digit > 5))
-         throw Decoding_Error("to_u32bit: Integer overflow");
-      n *= 10;
-      n += digit;
-      }
-   return n;
-   }
-
-/*
-* Convert an integer into a string
-*/
-std::string to_string(u64bit n, size_t min_len)
-   {
-   std::string lenstr;
-   if(n)
-      {
-      while(n > 0)
-         {
-         lenstr = Charset::digit2char(n % 10) + lenstr;
-         n /= 10;
-         }
-      }
-   else
-      lenstr = "0";
-
-   while(lenstr.size() < min_len)
-      lenstr = "0" + lenstr;
-
-   return lenstr;
-   }
-
-/*
-=======
->>>>>>> 5913bf42
 * Convert a string into a time duration
 */
 u32bit timespec_to_u32bit(const std::string& timespec)
@@ -109,11 +59,7 @@
    elems.push_back(name.substr(0, name.find('(')));
    name = name.substr(name.find('('));
 
-<<<<<<< HEAD
-   for(std::string::const_iterator i = name.begin(); i != name.end(); ++i)
-=======
    for(auto i = name.begin(); i != name.end(); ++i)
->>>>>>> 5913bf42
       {
       char c = *i;
 
@@ -162,11 +108,7 @@
    if(str == "") return elems;
 
    std::string substr;
-<<<<<<< HEAD
-   for(std::string::const_iterator i = str.begin(); i != str.end(); ++i)
-=======
    for(auto i = str.begin(); i != str.end(); ++i)
->>>>>>> 5913bf42
       {
       if(*i == delim)
          {
@@ -193,11 +135,7 @@
    std::string substring;
    std::vector<u32bit> oid_elems;
 
-<<<<<<< HEAD
-   for(std::string::const_iterator i = oid.begin(); i != oid.end(); ++i)
-=======
    for(auto i = oid.begin(); i != oid.end(); ++i)
->>>>>>> 5913bf42
       {
       char c = *i;
 
@@ -273,15 +211,9 @@
 
    u32bit ip = 0;
 
-<<<<<<< HEAD
-   for(size_t i = 0; i != parts.size(); i++)
-      {
-      u32bit octet = to_u32bit(parts[i]);
-=======
    for(auto part = parts.begin(); part != parts.end(); ++part)
       {
       u32bit octet = to_u32bit(*part);
->>>>>>> 5913bf42
 
       if(octet > 255)
          throw Decoding_Error("Invalid IP string " + str);
@@ -303,11 +235,7 @@
       {
       if(i)
          str += ".";
-<<<<<<< HEAD
-      str += to_string(get_byte(i, ip));
-=======
       str += std::to_string(get_byte(i, ip));
->>>>>>> 5913bf42
       }
 
    return str;
